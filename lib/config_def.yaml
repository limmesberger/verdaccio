--- conflicted
+++ resolved
@@ -1,7 +1,6 @@
 # path to a directory with all packages
 storage: ./storage
 
-<<<<<<< HEAD
 # a list of users
 #
 # This could be deprecated soon, use "users_file" instead.
@@ -9,10 +8,9 @@
   admin:
     # crypto.createHash('sha1').update(pass).digest('hex')
     password: __PASSWORD__
-=======
+
 title: Sinopia
 # logo: logo.png
->>>>>>> 96126e5a
 
 users_file: ./htpasswd
 
