--- conflicted
+++ resolved
@@ -33,24 +33,15 @@
 /**
  * Generate gravatar url from email address
  */
-<<<<<<< HEAD
 export function generateGravatarUrl(email: string = '', online: boolean = true): string {
-  let emailCopy = email;
   if (online) {
     if (_.isString(email) && _.size(email) > 0) {
-      emailCopy = email.trim().toLocaleLowerCase();
-      const emailMD5 = stringToMD5(emailCopy);
+      email = email.trim().toLocaleLowerCase();
+      const emailMD5 = stringToMD5(email);
       return `https://www.gravatar.com/avatar/${emailMD5}`;
     }
     return GENERIC_AVATAR;
   } else {
     return GENERIC_AVATAR;
-=======
-export function generateGravatarUrl(email: string = ''): string {
-  if (_.isString(email) && _.size(email) > 0) {
-    email = email.trim().toLocaleLowerCase();
-    const emailMD5 = stringToMD5(email);
-    return `https://www.gravatar.com/avatar/${emailMD5}`;
->>>>>>> 056d396b
   }
 }