{
  "projectName": "verdaccio",
  "projectOwner": "verdaccio",
  "repoType": "github",
  "repoHost": "https://github.com",
  "commitConvention": "none",
  "files": [
    "CONTRIBUTORS.md"
  ],
  "contributors": [
    {
      "login": "juanpicado",
      "name": "Juan Picado",
      "avatar_url": "https://avatars0.githubusercontent.com/u/558752?v=4",
      "profile": "https://www.linkedin.com/in/jotadeveloper/",
      "contributions": [
        "doc",
        "code",
        "infra",
        "eventOrganizing",
        "blog",
        "maintenance"
      ]
    },
    {
      "login": "sergiohgz",
      "name": "Sergio Herrera",
      "avatar_url": "https://avatars3.githubusercontent.com/u/14012309?v=4",
      "profile": "https://github.com/sergiohgz",
      "contributions": [
        "infra",
        "maintenance"
      ]
    },
    {
      "login": "DanielRuf",
      "name": "Daniel Ruf",
      "avatar_url": "https://avatars1.githubusercontent.com/u/827205?v=4",
      "profile": "https://daniel-ruf.de/",
      "contributions": [
        "security",
        "infra",
        "maintenance"
      ]
    },
    {
      "login": "priscilawebdev",
      "name": "Priscila Oliveira",
      "avatar_url": "https://avatars1.githubusercontent.com/u/29228205?v=4",
      "profile": "https://priscilawebdev.github.io/priscilaoliveira/",
      "contributions": [
        "design",
        "code",
        "maintenance"
      ]
    },
    {
<<<<<<< HEAD
      "login": "ayusharma",
      "name": "Ayush Sharma",
      "avatar_url": "https://avatars0.githubusercontent.com/u/6918450?v=4",
      "profile": "http://ayusharma.github.io/",
      "contributions": [
        "infra",
        "code",
        "design"
      ]
    },
    {
      "login": "trentearl",
      "name": "Trent Earl",
      "avatar_url": "https://avatars2.githubusercontent.com/u/802857?v=4",
      "profile": "https://github.com/trentearl",
      "contributions": [
        "code"
      ]
    },
    {
      "login": "jmwilkinson",
      "name": "jmwilkinson",
      "avatar_url": "https://avatars0.githubusercontent.com/u/17836030?v=4",
      "profile": "https://github.com/jmwilkinson",
      "contributions": [
        "code"
      ]
    },
    {
      "login": "bufferoverflow",
      "name": "Roger Meier",
      "avatar_url": "https://avatars2.githubusercontent.com/u/378909?v=4",
      "profile": "https://github.com/bufferoverflow",
      "contributions": [
        "plugin"
      ]
    },
    {
      "login": "jamesgeorge007",
      "name": "James George",
      "avatar_url": "https://avatars2.githubusercontent.com/u/25279263?v=4",
      "profile": "https://ghuser.io/jamesgeorge007",
      "contributions": [
        "code"
      ]
    },
    {
      "login": "AvailCat",
      "name": "AvailCat",
      "avatar_url": "https://avatars3.githubusercontent.com/u/19658647?v=4",
      "profile": "https://github.com/AvailCat",
      "contributions": [
        "code",
        "infra",
        "maintenance"
      ]
    },
    {
      "login": "lgaitan",
      "name": "Lucius Gaitán",
      "avatar_url": "https://avatars0.githubusercontent.com/u/5970350?v=4",
      "profile": "https://www.luciusgaitan.com/",
      "contributions": [
        "code"
      ]
    },
    {
      "login": "ramonornela",
      "name": "Ramon Henrique Ornelas",
      "avatar_url": "https://avatars1.githubusercontent.com/u/187946?v=4",
      "profile": "https://github.com/ramonornela",
      "contributions": [
        "code"
      ]
    },
    {
      "login": "UnitedMarsupials-zz",
      "name": "UnitedMarsupials-zz",
      "avatar_url": "https://avatars1.githubusercontent.com/u/1486340?v=4",
      "profile": "https://people.freebsd.org/~mi/resume/",
      "contributions": [
        "code"
      ]
    },
    {
      "login": "ryan-codingintrigue",
      "name": "Ryan Graham",
      "avatar_url": "https://avatars0.githubusercontent.com/u/9048902?v=4",
      "profile": "http://www.codingintrigue.co.uk/",
      "contributions": [
        "code"
      ]
    },
    {
      "login": "coolsp",
      "name": "coolsp",
      "avatar_url": "https://avatars1.githubusercontent.com/u/1246647?v=4",
      "profile": "https://github.com/coolsp",
      "contributions": [
        "code"
      ]
    },
    {
      "login": "ashishsurana",
      "name": "Ashish Surana",
      "avatar_url": "https://avatars0.githubusercontent.com/u/5610944?v=4",
      "profile": "http://ashishsurana.in/",
      "contributions": [
        "code"
      ]
    },
    {
      "login": "buffaybu",
      "name": "Wang Yifei",
      "avatar_url": "https://avatars3.githubusercontent.com/u/2025661?v=4",
      "profile": "https://github.com/buffaybu",
      "contributions": [
        "code"
      ]
    },
    {
      "login": "lirantal",
      "name": "Liran Tal",
      "avatar_url": "https://avatars1.githubusercontent.com/u/316371?v=4",
      "profile": "https://twitter.com/liran_tal",
      "contributions": [
        "code"
      ]
    },
    {
      "login": "brenordr",
      "name": "Breno Rodrigues",
      "avatar_url": "https://avatars2.githubusercontent.com/u/19731692?v=4",
      "profile": "https://github.com/brenordr",
      "contributions": [
        "code"
      ]
    },
    {
      "login": "jachstet-sea",
      "name": "jachstet-sea",
      "avatar_url": "https://avatars0.githubusercontent.com/u/7993508?v=4",
      "profile": "https://github.com/jachstet-sea",
      "contributions": [
        "code"
      ]
    },
    {
      "login": "Vrtak-CZ",
      "name": "Patrik Votoček",
      "avatar_url": "https://avatars1.githubusercontent.com/u/112567?v=4",
      "profile": "https://patrik.votocek.cz/",
      "contributions": [
        "code"
      ]
    },
    {
      "login": "monkeywithacupcake",
      "name": "jess",
      "avatar_url": "https://avatars3.githubusercontent.com/u/7316730?v=4",
      "profile": "https://github.com/monkeywithacupcake",
=======
      "login": "toolsofraj",
      "name": "toolsofraj",
      "avatar_url": "https://avatars0.githubusercontent.com/u/2507152?v=4",
      "profile": "https://github.com/toolsofraj",
>>>>>>> fec41d9b
      "contributions": [
        "code"
      ]
    }
  ],
  "skipCi": true,
  "contributorsPerLine": 7
}<|MERGE_RESOLUTION|>--- conflicted
+++ resolved
@@ -55,7 +55,6 @@
       ]
     },
     {
-<<<<<<< HEAD
       "login": "ayusharma",
       "name": "Ayush Sharma",
       "avatar_url": "https://avatars0.githubusercontent.com/u/6918450?v=4",
@@ -217,12 +216,15 @@
       "name": "jess",
       "avatar_url": "https://avatars3.githubusercontent.com/u/7316730?v=4",
       "profile": "https://github.com/monkeywithacupcake",
-=======
+      "contributions": [
+        "code"
+      ]
+    },
+    {
       "login": "toolsofraj",
       "name": "toolsofraj",
       "avatar_url": "https://avatars0.githubusercontent.com/u/2507152?v=4",
       "profile": "https://github.com/toolsofraj",
->>>>>>> fec41d9b
       "contributions": [
         "code"
       ]
