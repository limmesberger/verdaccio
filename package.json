--- conflicted
+++ resolved
@@ -15,13 +15,8 @@
     "verdaccio": "./bin/verdaccio"
   },
   "dependencies": {
-<<<<<<< HEAD
-    "@verdaccio/file-locking": "0.0.5",
+    "@verdaccio/file-locking": "0.0.7",
     "@verdaccio/local-storage": "1.0.3",
-=======
-    "@verdaccio/file-locking": "0.0.7",
-    "@verdaccio/local-storage": "1.0.2",
->>>>>>> abca180f
     "@verdaccio/streams": "1.0.0",
     "JSONStream": "1.3.2",
     "async": "2.6.0",
