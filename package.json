--- conflicted
+++ resolved
@@ -1,10 +1,6 @@
 {
   "name": "verdaccio",
-<<<<<<< HEAD
   "version": "4.0.0-alpha.4",
-=======
-  "version": "3.11.4",
->>>>>>> 12d15334
   "description": "Private npm repository server",
   "author": {
     "name": "Verdaccio Maintainers",
@@ -20,17 +16,10 @@
   },
   "dependencies": {
     "@verdaccio/file-locking": "0.0.8",
-<<<<<<< HEAD
     "@verdaccio/local-storage": "2.0.0-beta.1",
     "@verdaccio/streams": "2.0.0-beta.0",
     "JSONStream": "1.3.4",
-    "async": "2.6.1",
-=======
-    "@verdaccio/local-storage": "1.1.6",
-    "@verdaccio/streams": "1.0.0",
-    "JSONStream": "1.3.5",
     "async": "3.0.1-0",
->>>>>>> 12d15334
     "body-parser": "1.18.3",
     "bunyan": "1.8.12",
     "chalk": "2.4.1",
@@ -41,7 +30,7 @@
     "date-fns": "1.29.0",
     "express": "4.16.3",
     "global": "4.3.2",
-    "handlebars": "4.1.0",
+    "handlebars": "4.0.12",
     "http-errors": "1.7.1",
     "js-base64": "2.4.9",
     "js-string-escape": "1.0.1",
